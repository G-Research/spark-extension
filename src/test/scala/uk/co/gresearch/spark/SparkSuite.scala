/*
 * Copyright 2020 G-Research
 *
 * Licensed under the Apache License, Version 2.0 (the "License");
 * you may not use this file except in compliance with the License.
 * You may obtain a copy of the License at
 *
 *      http://www.apache.org/licenses/LICENSE-2.0
 *
 * Unless required by applicable law or agreed to in writing, software
 * distributed under the License is distributed on an "AS IS" BASIS,
 * WITHOUT WARRANTIES OR CONDITIONS OF ANY KIND, either express or implied.
 * See the License for the specific language governing permissions and
 * limitations under the License.
 */

package uk.co.gresearch.spark

import org.apache.spark.sql._
import org.apache.spark.sql.catalyst.expressions.{Descending, SortOrder}
import org.apache.spark.sql.functions._
import org.apache.spark.sql.types._
import org.apache.spark.storage.StorageLevel
import org.apache.spark.storage.StorageLevel.{DISK_ONLY, MEMORY_AND_DISK, MEMORY_ONLY, NONE}
import org.scalatest.funsuite.AnyFunSuite
import uk.co.gresearch.ExtendedAny
import uk.co.gresearch.spark.SparkSuite.Value

<<<<<<< HEAD
import java.sql.Timestamp
import java.time.Instant

class SparkSuite extends AnyFunSuite with SparkTestSession with SparkVersion {
=======
class SparkSuite extends AnyFunSuite with SparkTestSession {
>>>>>>> 5ba6870d

  import spark.implicits._

  val emptyDataset: Dataset[Value] = spark.emptyDataset[Value]
  val emptyDataFrame: DataFrame = spark.createDataFrame(Seq.empty[Value])

  test("Get Spark version") {
    assert(VersionString.contains(s"-$BuildSparkCompatVersionString-") || VersionString.endsWith(s"-$BuildSparkCompatVersionString"))

    assert(spark.version.startsWith(s"$BuildSparkCompatVersionString."))
    assert(SparkVersion === BuildSparkVersion)
    assert(SparkCompatVersion === BuildSparkCompatVersion)
    assert(SparkCompatVersionString === BuildSparkCompatVersionString)
    assert(SparkMajorVersion === BuildSparkMajorVersion)
    assert(SparkMinorVersion === BuildSparkMinorVersion)
    assert(SparkPatchVersion === BuildSparkPatchVersion)
  }

  Seq(MEMORY_AND_DISK, MEMORY_ONLY, DISK_ONLY, NONE).foreach { level =>
    Seq(
      ("UnpersistHandle", UnpersistHandle()),
      ("SilentUnpersistHandle", SilentUnpersistHandle())
    ).foreach { case (handleClass, unpersist) =>
      test(s"$handleClass does unpersist set DataFrame with $level") {
        val cacheManager = spark.sharedState.cacheManager
        cacheManager.clearCache()
        assert(cacheManager.isEmpty === true)

        val df = spark.emptyDataFrame
        assert(cacheManager.lookupCachedData(spark.emptyDataFrame).isDefined === false)

        unpersist.setDataFrame(df)
        assert(cacheManager.lookupCachedData(spark.emptyDataFrame).isDefined === false)

        df.cache()
        assert(cacheManager.lookupCachedData(spark.emptyDataFrame).isDefined === true)

        unpersist(blocking = true)
        assert(cacheManager.lookupCachedData(spark.emptyDataFrame).isDefined === false)

        // calling this twice does not throw any errors
        unpersist()
      }
    }
  }

  Seq(MEMORY_AND_DISK, MEMORY_ONLY, DISK_ONLY, NONE).foreach { level =>
    test(s"NoopUnpersistHandle does not unpersist set DataFrame with $level") {
      val cacheManager = spark.sharedState.cacheManager
      cacheManager.clearCache()
      assert(cacheManager.isEmpty === true)

      val df = spark.emptyDataFrame
      assert(cacheManager.lookupCachedData(spark.emptyDataFrame).isDefined === false)

      val unpersist = UnpersistHandle.Noop
      unpersist.setDataFrame(df)
      assert(cacheManager.lookupCachedData(spark.emptyDataFrame).isDefined === false)

      df.cache()
      assert(cacheManager.lookupCachedData(spark.emptyDataFrame).isDefined === true)

      unpersist(blocking = true)
      assert(cacheManager.lookupCachedData(spark.emptyDataFrame).isDefined === true)

      // calling this twice does not throw any errors
      unpersist()
    }
  }

  Seq(
    ("UnpersistHandle", UnpersistHandle()),
    ("SilentUnpersistHandle", SilentUnpersistHandle())
  ).foreach { case (handleClass, unpersist) =>
    test(s"$handleClass throws on setting DataFrame twice") {
      unpersist.setDataFrame(spark.emptyDataFrame)
      assert(intercept[IllegalStateException] {
        unpersist.setDataFrame(spark.emptyDataFrame)
      }.getMessage === s"DataFrame has been set already, it cannot be reused.")
    }
  }

  test("UnpersistHandle throws on unpersist if no DataFrame is set") {
    val unpersist = UnpersistHandle()
    assert(intercept[IllegalStateException] { unpersist() }.getMessage === s"DataFrame has to be set first")
  }

  test("UnpersistHandle throws on unpersist with blocking if no DataFrame is set") {
    val unpersist = UnpersistHandle()
    assert(intercept[IllegalStateException] { unpersist(blocking = true) }.getMessage === s"DataFrame has to be set first")
  }

  test("SilentUnpersistHandle does not throw on unpersist if no DataFrame is set") {
    val unpersist = SilentUnpersistHandle()
    unpersist()
  }

  test("SilentUnpersistHandle does not throw on unpersist with blocking if no DataFrame is set") {
    val unpersist = SilentUnpersistHandle()
    unpersist(blocking = true)
  }

  test("backticks") {
    assert(backticks("column") === "column")
    assert(backticks("a.column") === "`a.column`")
    assert(backticks("`a.column`") === "`a.column`")
    assert(backticks("column", "a.field") === "column.`a.field`")
    assert(backticks("a.column", "a.field") === "`a.column`.`a.field`")
    assert(backticks("the.alias", "a.column", "a.field") === "`the.alias`.`a.column`.`a.field`")
  }

  def assertIsDataset[T](actual: Dataset[T]): Unit = {
    // if calling class compiles, we assert success
    // further we evaluate the dataset to see this works as well
    actual.collect()
  }

  def assertIsGenericType[T](actual: T): Unit = {
    // if calling class compiles, we assert success
  }

  test("call dataset-to-dataset transformation") {
    assertIsDataset[Value](spark.emptyDataset[Value].transform(_.sort()))
    assertIsDataset[Value](spark.emptyDataset[Value].call(_.sort()))
  }

  test("call dataset-to-dataframe transformation") {
    assertIsDataset[Row](spark.emptyDataset[Value].transform(_.drop("string")))
    assertIsDataset[Row](spark.emptyDataset[Value].call(_.drop("string")))
  }

  test("call dataframe-to-dataset transformation") {
    assertIsDataset[Value](spark.createDataFrame(Seq.empty[Value]).transform(_.as[Value]))
    assertIsDataset[Value](spark.createDataFrame(Seq.empty[Value]).call(_.as[Value]))
  }

  test("call dataframe-to-dataframe transformation") {
    assertIsDataset[Row](spark.createDataFrame(Seq.empty[Value]).transform(_.drop("string")))
    assertIsDataset[Value](spark.createDataFrame(Seq.empty[Value]).call(_.as[Value]))
  }


  Seq(true, false).foreach { condition =>
    test(s"call on $condition condition dataset-to-dataset transformation") {
      assertIsGenericType[Dataset[Value]](
        emptyDataset.transform(_.on(condition).call(_.sort()))
      )
      assertIsGenericType[Dataset[Value]](
        emptyDataset.on(condition).call(_.sort())
      )
    }

    test(s"call on $condition condition dataframe-to-dataframe transformation") {
      assertIsGenericType[DataFrame](
        emptyDataFrame.transform(_.on(condition).call(_.drop("string")))
      )
      assertIsGenericType[DataFrame](
        emptyDataFrame.on(condition).call(_.drop("string"))
      )
    }

    test(s"when $condition call dataset-to-dataset transformation") {
      assertIsDataset[Value](
        emptyDataset.transform(_.when(condition).call(_.sort()))
      )
      assertIsDataset[Value](
        emptyDataset.when(condition).call(_.sort())
      )
    }

    test(s"when $condition call dataframe-to-dataframe transformation") {
      assertIsDataset[Row](
        emptyDataFrame.transform(_.when(condition).call(_.drop("string")))
      )
      assertIsDataset[Row](
        emptyDataFrame.when(condition).call(_.drop("string"))
      )
    }


    test(s"call on $condition condition either dataset-to-dataset transformation") {
      assertIsGenericType[Dataset[Value]](
        spark.emptyDataset[Value]
          .transform(
            _.on(condition)
              .either(_.sort())
              .or(_.orderBy())
          )
      )
    }

    test(s"call on $condition condition either dataset-to-dataframe transformation") {
      assertIsGenericType[DataFrame](
        spark.emptyDataset[Value]
          .transform(
            _.on(condition)
              .either(_.drop("string"))
              .or(_.withColumnRenamed("string", "value"))
          )
      )
    }

    test(s"call on $condition condition either dataframe-to-dataset transformation") {
      assertIsGenericType[Dataset[Value]](
        spark.createDataFrame(Seq.empty[Value])
          .transform(
            _.on(condition)
              .either(_.as[Value])
              .or(_.as[Value])
          )
      )
    }

    test(s"call on $condition condition either dataframe-to-dataframe transformation") {
      assertIsGenericType[DataFrame](
        spark.createDataFrame(Seq.empty[Value])
          .transform(
            _.on(condition)
              .either(_.drop("string"))
              .or(_.withColumnRenamed("string", "value"))
          )
      )
    }
  }


  test("on true condition call either writer-to-writer methods") {
    assertIsGenericType[DataFrameWriter[Value]](
      spark
        .emptyDataset[Value]
        .write
        .on(true)
        .either(_.partitionBy("id"))
        .or(_.bucketBy(10, "id"))
        .mode(SaveMode.Overwrite)
    )
  }

  test("on false condition call either writer-to-writer methods") {
    assertIsGenericType[DataFrameWriter[Value]](
      spark
        .emptyDataset[Value]
        .write
        .on(false)
        .either(_.partitionBy("id"))
        .or(_.bucketBy(10, "id"))
        .mode(SaveMode.Overwrite)
    )
  }

  test("on true condition call either writer-to-unit methods") {
    withTempPath { dir =>
      assertIsGenericType[Unit](
        spark
          .emptyDataset[Value]
          .write
          .on(true)
          .either(_.csv(dir.getAbsolutePath))
          .or(_.csv(dir.getAbsolutePath))
      )
    }
  }

  test("on false condition call either writer-to-unit methods") {
    withTempPath { dir =>
      assertIsGenericType[Unit](
        spark
          .emptyDataset[Value]
          .write
          .on(false)
          .either(_.csv(dir.getAbsolutePath))
          .or(_.csv(dir.getAbsolutePath))
      )
    }
  }

  test("global row number preserves order") {
    doTestWithRowNumbers()(){ df =>
      assert(df.columns === Seq("id", "rand", "row_number"))
    }
  }

  test("global row number respects order") {
    doTestWithRowNumbers { df => df.repartition(100) }($"id")()
  }

  test("global row number supports multiple order columns") {
    doTestWithRowNumbers { df => df.repartition(100) }($"id", $"rand", rand())()
  }

  test("global row number allows desc order") {
    doTestWithRowNumbers { df => df.repartition(100) }($"id".desc)()
  }

  Seq(MEMORY_AND_DISK, MEMORY_ONLY, DISK_ONLY, NONE).foreach { level =>
    test(s"global row number with $level") {
      doTestWithRowNumbers(storageLevel = level)($"id")()
    }
  }

  Seq(MEMORY_AND_DISK, MEMORY_ONLY, DISK_ONLY, NONE).foreach { level =>
    test(s"global row number allows to unpersist with $level") {
      val cacheManager = spark.sharedState.cacheManager
      cacheManager.clearCache()
      assert(cacheManager.isEmpty === true)

      val unpersist = UnpersistHandle()
      doTestWithRowNumbers(storageLevel = level, unpersistHandle = unpersist)($"id")()
      assert(cacheManager.isEmpty === false)
      unpersist(true)
      assert(cacheManager.isEmpty === true)
    }
  }

  test("global row number with existing row_number column") {
    // this overwrites the existing column 'row_number' (formerly 'rand') with the row numbers
    doTestWithRowNumbers { df => df.withColumnRenamed("rand", "row_number") }(){ df =>
      assert(df.columns === Seq("id", "row_number"))
    }
  }

  test("global row number with custom row_number column") {
    // this puts the row numbers in the column "row", which is not the default column name
    doTestWithRowNumbers(df => df.withColumnRenamed("rand", "row_number"),
      rowNumberColumnName = "row" )(){ df =>
      assert(df.columns === Seq("id", "row_number", "row"))
    }
  }

  test("global row number with internal column names") {
    val cols = Seq("mono_id", "partition_id", "local_row_number", "max_local_row_number",
      "cum_row_numbers", "partition_offset")
    var prefix: String = null

    doTestWithRowNumbers { df =>
      prefix = distinctPrefixFor(df.columns)
      cols.foldLeft(df){ (df, name) => df.withColumn(prefix + name, rand()) }
    }(){ df =>
      assert(df.columns === Seq("id", "rand") ++ cols.map(prefix + _) :+ "row_number")
    }
  }

  def doTestWithRowNumbers(transform: DataFrame => DataFrame = identity,
                           rowNumberColumnName: String = "row_number",
                           storageLevel: StorageLevel = MEMORY_AND_DISK,
                           unpersistHandle: UnpersistHandle = UnpersistHandle.Noop)
                          (columns: Column*)
                          (handle: DataFrame => Unit = identity[DataFrame]): Unit = {
    val partitions = 10
    val rowsPerPartition = 1000
    val rows = partitions * rowsPerPartition
    assert(partitions > 1)
    assert(rowsPerPartition > 1)

    val df = spark.range(1, rows + 1, 1, partitions)
      .withColumn("rand", rand())
      .transform(transform)
      .withRowNumbers(
        rowNumberColumnName=rowNumberColumnName,
        storageLevel=storageLevel,
        unpersistHandle=unpersistHandle,
        columns: _*)
      .cache()

    try {
      // testing with descending order is only supported for a single column
      val desc = columns.map(_.expr) match {
        case Seq(SortOrder(_, Descending, _, _)) => true
        case _ => false
      }

      // assert row numbers are correct
      assertRowNumbers(df, rows, desc, rowNumberColumnName)
      handle(df)
    } finally {
      // always unpersist
      df.unpersist(true)
    }
  }

  def assertRowNumbers(df: DataFrame, rows: Int, desc: Boolean, rowNumberColumnName: String): Unit = {
    val expect = if (desc) {
      $"id" === (lit(rows) - col(rowNumberColumnName) + 1)
    } else {
      $"id" === col(rowNumberColumnName)
    }

    val correctRowNumbers = df.where(expect).count()
    val incorrectRowNumbers = df.where(! expect).count()
    assert(correctRowNumbers === rows)
    assert(incorrectRowNumbers === 0)
  }

  test(".Net ticks to Spark timestamp / unix epoch seconds / nanoseconds") {
    val df = Seq(
      (1, 599266080000000000L),
      (2, 621355968000000000L),
      (3, 638155413748959308L),
      (4, 638155413748959309L),
      (5, 638155413748959310L),
      // results in largest possible unix epoch nanos
      (6, 713589688368547758L),
      (7, 3155378975999999999L)
    ).toDF("id", "ts")

    val plan = df.select(
      $"id",
      dotNetTicksToTimestamp($"ts"),
      dotNetTicksToTimestamp("ts"),
      dotNetTicksToUnixEpoch($"ts"),
      dotNetTicksToUnixEpoch("ts"),
      dotNetTicksToUnixEpochNanos($"ts"),
      dotNetTicksToUnixEpochNanos("ts")
    ).orderBy($"id")
    assert(plan.schema.fields.map(_.dataType) === Seq(
      IntegerType, TimestampType, TimestampType, DecimalType(29, 9), DecimalType(29, 9), LongType, LongType
    ))

    val actual = plan.collect()

    assert(actual.map(_.getTimestamp(1)) === Seq(
      Timestamp.from(Instant.parse("1900-01-01T00:00:00Z")),
      Timestamp.from(Instant.parse("1970-01-01T00:00:00Z")),
      Timestamp.from(Instant.parse("2023-03-27T19:16:14.89593Z")),
      Timestamp.from(Instant.parse("2023-03-27T19:16:14.89593Z")),
      Timestamp.from(Instant.parse("2023-03-27T19:16:14.895931Z")),
      // largest possible unix epoch nanos
      Timestamp.from(Instant.parse("2262-04-11T23:47:16.854775Z")),
      Timestamp.from(Instant.parse("9999-12-31T23:59:59.999999Z")),
    ))
    assert(actual.map(_.getTimestamp(2)) === actual.map(_.getTimestamp(1)))

    assert(actual.map(_.getDecimal(3)).map(BigDecimal(_)) === Array(
      BigDecimal(-2208988800000000000L, 9),
      BigDecimal(0, 9),
      BigDecimal(1679944574895930800L, 9),
      BigDecimal(1679944574895930900L, 9),
      BigDecimal(1679944574895931000L, 9),
      // largest possible unix epoch nanos
      BigDecimal(9223372036854775800L, 9),
      BigDecimal(2534023007999999999L, 7).setScale(9),
    ))
    assert(actual.map(_.getDecimal(4)) === actual.map(_.getDecimal(3)))

    assert(actual.map(row =>
      if (BigDecimal(row.getDecimal(3)) <= BigDecimal(9223372036854775800L, 9)) row.getLong(5) else null
    ) === actual.map(row =>
      if (BigDecimal(row.getDecimal(3)) <= BigDecimal(9223372036854775800L, 9)) row.getDecimal(3).multiply(new java.math.BigDecimal(1000000000)).longValue() else null
    ))
    assert(actual.map(_.get(6)) === actual.map(_.get(5)))
  }

  test("Spark timestamp to .Net ticks") {
    val df = Seq(
      (1, Timestamp.from(Instant.parse("1900-01-01T00:00:00Z"))),
      (2, Timestamp.from(Instant.parse("1970-01-01T00:00:00Z"))),
      (3, Timestamp.from(Instant.parse("2023-03-27T19:16:14.895931Z"))),
      (4, Timestamp.from(Instant.parse("9999-12-31T23:59:59.999999Z"))),
    ).toDF("id", "ts")

    if (Some(spark.sparkContext.version).exists(_.startsWith("3.0."))) {
      assertThrows[NotImplementedError] {
        df.select(timestampToDotNetTicks($"ts"))
      }
    } else {
      val plan = df.select(
        $"id",
        timestampToDotNetTicks($"ts"),
        timestampToDotNetTicks("ts"),
      ).orderBy($"id")

      assert(plan.schema.fields.map(_.dataType) === Seq(
        IntegerType, LongType, LongType
      ))

      val actual = plan.collect()

      assert(actual.map(_.getLong(1)) === Seq(
        599266080000000000L,
        621355968000000000L,
        638155413748959310L,
        3155378975999999990L
      ))
      assert(actual.map(_.getLong(2)) === actual.map(_.getLong(1)))

      val message = intercept[AnalysisException] {
        Seq(1L).toDF("ts").select(timestampToDotNetTicks($"ts")).collect()
      }.getMessage
      if (Some(spark.sparkContext.version).exists(_.startsWith("3.1."))) {
        assert(message.startsWith("cannot resolve 'unix_micros(`ts`)' due to data type mismatch: argument 1 requires timestamp type, however, '`ts`' is of bigint type.;"))
      } else if (Some(spark.sparkContext.version).exists(_.startsWith("3.4."))) {
        assert(message.startsWith("[DATATYPE_MISMATCH.UNEXPECTED_INPUT_TYPE] Cannot resolve \"unix_micros(ts)\" due to data type mismatch: Parameter 1 requires the \"TIMESTAMP\" type, however \"ts\" has the type \"BIGINT\".;"))
      } else {
        assert(message.startsWith("cannot resolve 'unix_micros(ts)' due to data type mismatch: argument 1 requires timestamp type, however, 'ts' is of bigint type.;"))
      }
    }
  }

  test("Unix epoch to .Net ticks") {
    def df[T : Encoder](v: T): DataFrame =
      spark.createDataset(Seq(v)).withColumnRenamed("value", "ts")

    Seq(
      df(BigDecimal(1679944574895931234L, 9)),
      df("1679944574.895931234"),
      df(1679944574.895931234),
      df(1679944574L),
      df(1679944574),
    ).foreach { df =>
      this.withClue(df.schema.fields.head.dataType) {
        val plan = df.select(
          unixEpochToDotNetTicks($"ts"),
          unixEpochToDotNetTicks("ts")
        )
        assert(plan.schema.fields.map(_.dataType) === Seq(LongType, LongType))

        val actual = plan.collect()

        assert(actual.length === 1)
        assert(actual.head.isNullAt(0) === false)
        assert(actual.head.isNullAt(1) === false)

        if (Set(IntegerType, LongType).map(_.asInstanceOf[DataType]).contains(df.schema.head.dataType)) {
          // long and integer also works, but without sub-second precision
          assert(actual.head.getLong(0) === 638155413740000000L)
        } else {
          // lowest two nanosecond digits get lost
          assert(actual.head.getLong(0) === 638155413748959312L)
        }
        assert(actual.head.getLong(1) === actual.head.getLong(0))
      }
    }
  }

  test("Unix epoch nanos to .Net ticks") {
    def df[T : Encoder](v: T): DataFrame =
      spark.createDataset(Seq(v)).withColumnRenamed("value", "ts")

    Seq(
      df(BigDecimal(1679944574895931234L)),
      df("1679944574895931234"),
      df(1679944574895931234L),
      df(1679944574895931234.5),
    ).foreach { df =>
      this.withClue(df.schema.fields.head.dataType) {
        val plan = df.select(
          unixEpochNanosToDotNetTicks($"ts"),
          unixEpochNanosToDotNetTicks("ts")
        )
        assert(plan.schema.fields.map(_.dataType) === Seq(LongType, LongType))

        val actual = plan.collect()

        assert(actual.length === 1)
        assert(actual.head.isNullAt(0) === false)
        assert(actual.head.isNullAt(1) === false)
        if (df.schema.fields.head.dataType == DoubleType) {
          // The initial double value can represent the epoch nanos only as 1.67994457489593114E18
          assert(actual.head.getLong(0) === 638155413748959311L)
        } else {
          assert(actual.head.getLong(0) === 638155413748959312L)
        }
        assert(actual.head.getLong(1) === actual.head.getLong(0))
      }
    }
  }
}

object SparkSuite {
  case class Value(id: Int, string: String)
}<|MERGE_RESOLUTION|>--- conflicted
+++ resolved
@@ -26,14 +26,10 @@
 import uk.co.gresearch.ExtendedAny
 import uk.co.gresearch.spark.SparkSuite.Value
 
-<<<<<<< HEAD
 import java.sql.Timestamp
 import java.time.Instant
 
-class SparkSuite extends AnyFunSuite with SparkTestSession with SparkVersion {
-=======
 class SparkSuite extends AnyFunSuite with SparkTestSession {
->>>>>>> 5ba6870d
 
   import spark.implicits._
 
