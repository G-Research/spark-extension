--- conflicted
+++ resolved
@@ -13,7 +13,6 @@
 or [parquet-cli](https://pypi.org/project/parquet-cli/) by reading from a simple Spark data source.
 This simplifies identifying why some Parquet files cannot be split by Spark into scalable partitions.
 
-<<<<<<< HEAD
 **.Net DateTime.Ticks:** Convert .Net (C#, F#, Visual Basic) `DateTime.Ticks` into Spark timestamps, seconds and nanoseconds.
 
 <details>
@@ -46,7 +45,7 @@
 unix_epoch_nanos_to_dotnet_ticks(column_or_name)
 ```
 </details>
-=======
+
 **Spark job description:** Set Spark job description for all Spark jobs within a context:
 
 ```python
@@ -59,7 +58,6 @@
     with append_job_description("write"):
         df.write.csv("data.csv")
 ```
->>>>>>> f9e3273b
 
 For details, see the [README.md](https://github.com/G-Research/spark-extension#spark-extension) at the project homepage.
 
